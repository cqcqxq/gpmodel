''' Classes for doing Gaussian process models of proteins'''

import numpy as np
from scipy.optimize import minimize
import math
from sys import exit
import scipy
import pandas as pd
from collections import namedtuple



class GPModel(object):
    """A Gaussian process model for proteins.

    Attributes:
        X_seqs (DataFrame): The sequences in the training set
        Y (Series): The outputs for the training set
        normed_Y (Series): Normalized outputs for the training set
        mean (float): mean of unnormed Ys
        std (float): standard deviation of unnormed Ys
        kern (GPKernel): a kernel for calculating covariances
        Hypers (namedtuple): the hyperparameters
        regr (Boolean): classification or regression
        K (pdDataFrame): Covariance matrix
        Ky (np.matrix): noisy covariance matrix [K+var_n*I]
        L (np.matrix): lower triangular Cholesky decomposition of Ky for
            regression models. Lower triangular Cholesky decomposition of
            (I + W_root*Ky*W_root.T) for classification models.
        alpha (np.matrix): L.T\(L\Y)
        ML (float): The negative log marginal likelihood
        log_p (float): the negative LOO log likelihood
        l (int): number of training samples
        f_hat (Series): MAP values of the latent function for training set
        W (np.matrix): negative Hessian of the log likelihood
        W_root (np.matrix): Square root of W
        grad (np.matrix): gradient of the log logistic likelihood
    """

    def __init__ (self, kern, **kwargs):
        """
        Create a new GPModel.

        Parameters:

            kern (GPKernel): kernel to use

        Optional keyword parameters:
            guesses (iterable): initial guesses for the hyperparameters.
                Default is [1 for _ in range(len(hypers))].
            objective (String): objective function to use in training model. Choices
                are 'log_ML' and 'LOO_log_p'. Classification must be trained
                on 'log_ML.' Default is 'log_ML'.
        """
        self.guesses = kwargs.get('guesses', None)
        objective = kwargs.get('objective', 'log_ML')
        hypers = kwargs.get('hypers', None)

        self.kern = kern


        if objective == 'log_ML':
            self.objective = self.log_ML
        elif objective == 'LOO_log_p':
            self.objective = self.LOO_log_p


    def fit(self, X_seqs, Y):
        '''
        Set the hyperparameters by training on the given data.
        Update all dependent values.

        Parameters:
            X_seqs (pandas.DataFrame): Sequences in training set
            Y (pandas.Series): measurements in training set
            guesses (iterable): initial guesses for the hyperparameters.
                Default is [1 for _ in range(len(hypers))].
            objective (function): objective function to use in training model. Choices
                are 'log_ML' and 'LOO_log_p'. Classification must be trained
                on 'log_ML'.
            hypers (iterable): hyperparameters to set. This overrides the other
                optional parameters.
        '''
        self.X_seqs = X_seqs
        self.Y = Y
        self.l = len(Y)
        self.kern.set_X(X_seqs)

        self.regr = not self.is_class()
        if self.regr:
            self.mean, self.std, self.normed_Y = self.normalize (self.Y)
            n_guesses = 1 + len(self.kern.hypers)
        else:
            n_guesses = len(self.kern.hypers)
            if self.objective == self.LOO_log_p:
                raise AttributeError\
                ('Classification models must be trained on marginal likelihood')

        if self.guesses == None:
            guesses = [0.9 for _ in range(n_guesses)]
        else:
            guesses = self.guesses
            if len(guesses) != n_guesses:
                raise AttributeError\
                ('Length of guesses does not match number of hyperparameters')

        if self.regr:
            hypers_list = ['var_n'] + self.kern.hypers
            Hypers = namedtuple('Hypers', hypers_list)
        else:
            Hypers = namedtuple('Hypers', self.kern.hypers)

        bounds = [(1e-5,None) for _ in guesses]
        minimize_res = minimize(self.objective,
                                (guesses),
                                bounds=bounds,
                                method='L-BFGS-B')

        self.hypers = Hypers._make(minimize_res['x'])


        if self.regr:
            self.K = self.kern.make_K(hypers=self.hypers[1:])
            self.Ky = self.K+self.hypers.var_n*np.identity(len(self.X_seqs))
            self.L = np.linalg.cholesky(self.Ky)
            self.alpha = np.linalg.lstsq(self.L.T,
                                         np.linalg.lstsq (self.L,
                                                          np.matrix(self.normed_Y).T)[0])[0]
            self.ML = self.log_ML(self.hypers)
            self.log_p = self.LOO_log_p(self.hypers)
        else:
            self.f_hat = self.find_F(hypers=self.hypers)
            self.W = self.hess (self.f_hat)
            self.W_root = scipy.linalg.sqrtm(self.W)
            self.Ky = np.matrix(self.kern.make_K(hypers=self.hypers))
            self.L = np.linalg.cholesky (np.matrix(np.eye(self.l))+self.W_root\
                                         *self.Ky*self.W_root)
            self.grad = np.matrix(np.diag(self.grad_log_logistic_likelihood\
                                          (self.Y,
                                           self.f_hat)))
            self.ML = self.log_ML(self.hypers)


    def normalize(self, data):
        """
        Normalizes the elements in data by subtracting the mean and dividing
        by the standard deviation.

        Parameters:
            data (pd.Series)

        Returns:
            mean, standard_deviation, normed
        """
        m = data.mean()
        s = data.std()
        return m, s, (data-m) / s

    def unnormalize(self, normed):
        """
        Inverse of normalize, but works on single values or arrays.

        Parameters:
            normed

        Returns:
            normed*self.std * self.mean
        """
        return normed*self.std + self.mean

    def predict (self, k, k_star):
        """ Predicts the mean and variance for one new sequence given its
        covariance vector.

        Uses Equations 2.23 and 2.24 of RW

        Parameters:
            k (np.matrix): k in equations 2.23 and 2.24
            k_star (float): k* in equation 2.24

        Returns:
            res (tuple): (E,v) as floats for regression, pi_star for
                classification
        """
        if self.regr:
            E = self.unnormalize(k*self.alpha)
            v = np.linalg.lstsq(self.L,k.T)[0]
<<<<<<< HEAD
=======
            v2 = k*np.linalg.inv(self.Ky)*k.T
>>>>>>> e972406b
            var = (k_star - v.T*v) * self.std**2
            return (E.item(),var.item())
        else:
            f_bar = k*self.grad.T
            v = np.linalg.lstsq(self.L, self.W_root*k.T)[0]
            var = k_star - v.T*v
            i = 10
            pi_star = scipy.integrate.quad(self.p_integral,
                                           -i*var+f_bar,
                                           f_bar+i*var,
                                           args=(f_bar.item(), var.item()))[0]
            return (pi_star,)

    def p_integral (self, z, mean, variance):
        '''Equation to integrate when calculating pi_star for classification.
        Equation 3.25 from RW with a sigmoid likelihood.

        Parameters:
            z (float): value at which to evaluate the function.
            mean (float): mean of the Gaussian
            variance (float): variance of the Gaussian

        Returns:
            res (float)
        '''
        try:
            first = 1./(1+math.exp(-z))
        except OverflowError:
            first = 0.
        second = 1/math.sqrt(2*math.pi*variance)
        third = math.exp(-(z-mean)**2/(2*variance))
        return first*second*third

    def log_ML (self, hypers):
        """ Returns the negative log marginal likelihood for the model.
        Uses RW Equation 5.8 for regression models and Equation 3.32 for
        classification models.

        Parameters:
            hypers (iterable): the hyperparameters

        Returns:
            log_ML (float)
        """
        if self.regr:
            Y_mat = np.matrix(self.normed_Y)
            K = self.kern.make_K(hypers=hypers[1::])
            K_mat = np.matrix (K)
            Ky = K_mat + np.identity(len(K_mat))*hypers[0]
            try:
                L = np.linalg.cholesky (Ky)
            except:
                print hypers
                exit('')
            alpha = np.linalg.lstsq(L.T,np.linalg.lstsq (L, np.matrix(Y_mat).T)[0])[0]
            first = 0.5*Y_mat*alpha
            second = sum([math.log(l) for l in np.diag(L)])
            third = len(K_mat)/2.*math.log(2*math.pi)
            ML = (first+second+third).item()
            # log[det(Ky)] = 2*sum(log(diag(L))) is a property
            # of the Cholesky decomposition
            # Y.T*Ky^-1*Y = L.T\(L\Y.T) (another property of the Cholesky)
            if np.isnan(ML):
                print "nan!"
                print hypers
                print Ky, L, alpha, Y_mat
            return ML
        else:
            f_hat = self.find_F(hypers=hypers) # use Algorithm 3.1 to find mode
            ML = self.logq(f_hat, hypers=hypers)
            return ML.item()

    def predicts (self, new_seqs, delete=True):
        """ Calculates predicted (mean, variance) for each sequence in new_seqs

        Uses Equations 2.23 and 2.24 of RW
        Parameters:
            new_seqs (DataFrame): sequences to predict. They must have unique indices.

         Returns:
            predictions (list): (E,v) as floats
        """
        predictions = []
        self.kern.train(new_seqs)
        if self.regr:
            h = self.hypers[1::]
        else:
            h = self.hypers
        for ns in new_seqs.index:
            k = np.matrix([self.kern.calc_kernel(ns, seq1,
                                                hypers=h) \
                           for seq1 in self.X_seqs.index])
            k_star = self.kern.calc_kernel(ns, ns,
                                           hypers=h)
            if self.regr:
                k_star += self.hypers.var_n
            predictions.append(self.predict(k, k_star))
        if delete:
            inds = list(set(new_seqs.index) - set(self.X_seqs.index))
            self.kern.delete(new_seqs.loc[inds, :])
        return predictions

    def is_class (self):
        '''True if Y only contains values 1 and -1, otherwise False'''
        return all (y in [-1,1] for y in self.Y)

    def logistic_likelihood (self,y,f):
        '''Calculates the logistic probability of the outcome y given the latent
        variable f according to Equation 3.2 in RW

        Parameters:
            y (float): +/- 1
            f (float): value of latent function

        Returns:
            float
        '''
        if int(y) not in [-1,1]:
            raise RuntimeError ('y must be -1 or 1')
        return 1./(1+math.exp(-y*f))

    def log_logistic_likelihood (self,Y, F):
        """ Calculates the log logistic likelihood of the outcomes Y given the
        latent variables F. log[p(Y|f)]
        Uses Equation 3.15 of RW

        Parameters:
            Y (Series): outputs, +/-1
            F (Series): values for the latent function

        Returns:
            lll (float): log logistic likelihood
        """
        if len(Y) != len(F):
            raise RuntimeError ('Y and F must be the same length')
        lll = sum(np.log([self.logistic_likelihood(y,f) for y,f in zip(Y,F)]))
        return lll

    def grad_log_logistic_likelihood (self,Y,F):
        """ Calculates the gradient of the logistic likelihood of the outcomes
        Y given the latent variables F.
        Uses Equation 3.15 of RW

        Parameters:
            Y (Series): outputs, +/-1
            F (Series): values for the latent function

        Returns:
            glll (np.matrix): diagonal log likelihood matrix
        """
        glll = np.matrix(np.zeros([self.l,self.l]))
        for i in range(self.l):
            glll[i,i] = (Y[i]+1.)/2. - self.logistic_likelihood(1.,F[i])
        return glll

    def hess (self,F):
        """ Calculates the negative Hessian of the logistic likelihood according to
        Equation 3.15 of RW
        Parameters:
            F (Series): values for the latent function

        Returns:
            W (np.matrix): diagonal negative Hessian of the log likelihood matrix
        """
        W = np.matrix(np.zeros([self.l,self.l]))
        for i in range(self.l):
            pi_i = self.logistic_likelihood(1., F[i])
            W[i,i] = pi_i*(1-pi_i)
        return W

    def find_F (self, hypers, guess=None, threshold=.0001, evals=1000):
        """Calculates f_hat according to Algorithm 3.1 in RW

        Returns:
            f_hat (pd.Series)
        """
        l = len(self.Y)
        if guess == None:
            f_hat = pd.Series(np.zeros(l))
        elif len(guess) == l:
            f_hat = guess
        else:
            exit ('Initial guess must have same dimensions as Y')


        K = self.kern.make_K(hypers=hypers)
        K_mat = np.matrix(K)
        n_below = 0
        for i in range (evals):
            # find new f_hat
            W = self.hess (f_hat)
            W_root = scipy.linalg.sqrtm(W)
            f_hat_mat = np.matrix (f_hat)
            L = np.linalg.cholesky (np.matrix(np.eye(l))+W_root*K_mat*W_root)
            b = W*f_hat_mat.T + np.matrix(np.diag(self.grad_log_logistic_likelihood (self.Y,f_hat))).T
            a = b - W_root*np.linalg.lstsq(L.T,np.linalg.lstsq(L,W_root*K_mat*b)[0])[0]
            f_new = K_mat*a
            f_new = pd.Series([f.item() for f in np.nditer(f_new)])
            # find error between new and old f_hat
            sq_error = sum([(fh-fn)**2 for fh,fn in zip (f_hat, f_new)])
            if sq_error/sum([fn**2 for fn in f_new]) < threshold:
                n_below += 1
            else:
                n_below = 0
            if n_below > 9:
                f_new.index = self.X_seqs.index
                return f_new
            f_hat = f_new
        exit ('Maximum number of evaluations reached without convergence')


    def logq(self, F, hypers):
        '''
        Finds the negative log marginal likelihood for Laplace's approximation
        Equation 5.20 or 3.12 from RW, as described in Algorithm 5.1
        Parameters:
            var_p (float)
            F (Series): values for the latent function

        Returns:
            logq (float)
        '''
        l = self.l
        K = self.kern.make_K(hypers=hypers)
        K_mat = np.matrix(K)
        W = self.hess (F)
        W_root = scipy.linalg.sqrtm(W)
        F_mat = np.matrix (F)
        L = np.linalg.cholesky (np.matrix(np.eye(l))+W_root*K_mat*W_root)
        b = W*F_mat.T + np.matrix(np.diag(self.grad_log_logistic_likelihood (self.Y,F))).T
        a = b - W_root*np.linalg.lstsq(L.T,np.linalg.lstsq(L,W_root*K_mat*b)[0])[0]
        logq = 0.5*a.T*F_mat.T - self.log_logistic_likelihood(self.Y, F) \
        + sum(np.log(np.diag(L)))
        return logq

    def LOO_log_p (self, hypers):
        """
        Calculates the negative LOO log predictive probability
        For now, only for regression
        Equation 5.10 and 5.11 from RW
        Parameters:
            variances (iterable)
        Returns:
            log_p
        """
        LOO = self.LOO_res(hypers)
        vs = LOO['v']
        mus = LOO['mu']
        log_ps = -0.5*np.log(vs) - (self.normed_Y-mus)**2 / 2 / vs - 0.5*np.log(2*np.pi)
        return_me = -sum (log_ps)
        return return_me

    def LOO_MSE (self, hypers):
        LOO = self.LOO_res(hypers)
        mus = LOO['mu']
        return sum((self.normed_Y - mus)**2) / len(self.normed_Y)

    def LOO_res (self, hypers):
        """
        Calculates the LOO predictions according to Equation 5.12 from RW
        Parameters:
            hypers (iterable)
        Returns:
            res (pandas.DataFrame): columns are 'mu' and 'v'
        """
        K = self.kern.make_K(hypers=hypers[1::])
        Ky = K + hypers[0]*np.identity(len(self.X_seqs))
        K_inv = np.linalg.inv(Ky)
        Y_mat = np.matrix (self.normed_Y)
        mus = np.diag(Y_mat.T - K_inv*Y_mat.T/K_inv)
        vs = np.diag(1/K_inv)
        return pd.DataFrame(zip(mus, vs), index=self.normed_Y.index,
                           columns=['mu', 'v'])<|MERGE_RESOLUTION|>--- conflicted
+++ resolved
@@ -185,10 +185,6 @@
         if self.regr:
             E = self.unnormalize(k*self.alpha)
             v = np.linalg.lstsq(self.L,k.T)[0]
-<<<<<<< HEAD
-=======
-            v2 = k*np.linalg.inv(self.Ky)*k.T
->>>>>>> e972406b
             var = (k_star - v.T*v) * self.std**2
             return (E.item(),var.item())
         else:
